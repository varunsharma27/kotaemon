--- conflicted
+++ resolved
@@ -1,8 +1,4 @@
 import os
-<<<<<<< HEAD
-import os.path
-=======
->>>>>>> 5343d0d3
 
 import markdown
 from fast_langdetect import detect
